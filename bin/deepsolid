--- conflicted
+++ resolved
@@ -1,8 +1,4 @@
-<<<<<<< HEAD
-#!/usr/bin/env python3
-=======
 #! /usr/bin/env python3
->>>>>>> 97670710
 # Copyright (c) ByteDance, Inc. and its affiliates.
 # All rights reserved.
 #
